/*
 * Copyright 2019 the original author or authors.
 *
 * Licensed under the Apache License, Version 2.0 (the "License");
 * you may not use this file except in compliance with the License.
 * You may obtain a copy of the License at
 *
 *      http://www.apache.org/licenses/LICENSE-2.0
 *
 * Unless required by applicable law or agreed to in writing, software
 * distributed under the License is distributed on an "AS IS" BASIS,
 * WITHOUT WARRANTIES OR CONDITIONS OF ANY KIND, either express or implied.
 * See the License for the specific language governing permissions and
 * limitations under the License.
 */

package org.gradle.instantexecution

import org.gradle.api.Project
import org.gradle.api.internal.project.ProjectStateRegistry
import org.gradle.api.internal.provider.DefaultValueSourceProviderFactory
import org.gradle.api.internal.provider.ValueSourceProviderFactory
import org.gradle.api.invocation.Gradle
import org.gradle.api.logging.LogLevel
import org.gradle.api.logging.Logging
import org.gradle.api.provider.Provider
import org.gradle.execution.plan.Node
import org.gradle.initialization.GradlePropertiesController
import org.gradle.initialization.InstantExecution
import org.gradle.instantexecution.extensions.unsafeLazy
import org.gradle.instantexecution.fingerprint.InstantExecutionCacheInputs
import org.gradle.instantexecution.fingerprint.InstantExecutionFingerprintChecker
import org.gradle.instantexecution.fingerprint.InvalidationReason
import org.gradle.instantexecution.fingerprint.ObtainedValue
import org.gradle.instantexecution.fingerprint.hashCodeOf
import org.gradle.instantexecution.initialization.InstantExecutionStartParameter
import org.gradle.instantexecution.serialization.DefaultReadContext
import org.gradle.instantexecution.serialization.DefaultWriteContext
import org.gradle.instantexecution.serialization.IsolateOwner
import org.gradle.instantexecution.serialization.MutableIsolateContext
import org.gradle.instantexecution.serialization.beans.BeanConstructors
import org.gradle.instantexecution.serialization.codecs.Codecs
import org.gradle.instantexecution.serialization.codecs.WorkNodeCodec
import org.gradle.instantexecution.serialization.logNotImplemented
import org.gradle.instantexecution.serialization.readCollection
import org.gradle.instantexecution.serialization.readFile
import org.gradle.instantexecution.serialization.readNonNull
import org.gradle.instantexecution.serialization.withIsolate
import org.gradle.instantexecution.serialization.writeCollection
import org.gradle.instantexecution.serialization.writeFile
import org.gradle.internal.build.event.BuildEventListenerRegistryInternal
import org.gradle.internal.operations.BuildOperationExecutor
import org.gradle.internal.serialize.Decoder
import org.gradle.internal.serialize.Encoder
import org.gradle.internal.serialize.kryo.KryoBackedDecoder
import org.gradle.internal.serialize.kryo.KryoBackedEncoder
import org.gradle.internal.vfs.VirtualFileSystem
import org.gradle.tooling.events.OperationCompletionListener
import org.gradle.util.GFileUtils.relativePathOf
import org.gradle.util.GradleVersion
import java.io.File
import java.nio.file.Files
import java.util.ArrayList
import kotlin.coroutines.Continuation
import kotlin.coroutines.EmptyCoroutineContext
import kotlin.coroutines.startCoroutine


class DefaultInstantExecution internal constructor(
    private val host: Host,
    private val startParameter: InstantExecutionStartParameter,
    private val report: InstantExecutionReport,
    private val scopeRegistryListener: InstantExecutionClassLoaderScopeRegistryListener,
    private val beanConstructors: BeanConstructors,
    private val valueSourceProviderFactory: ValueSourceProviderFactory,
    private val virtualFileSystem: VirtualFileSystem,
    private val gradlePropertiesController: GradlePropertiesController
) : InstantExecution {

    interface Host {

        val currentBuild: ClassicModeBuild

        fun createBuild(rootProjectName: String): InstantExecutionBuild

        fun <T> getService(serviceType: Class<T>): T
    }

    override fun canExecuteInstantaneously(): Boolean = when {
        !isInstantExecutionEnabled -> {
            false
        }
        startParameter.recreateCache -> {
            log("Recreating instant execution cache")
            false
        }
        startParameter.isRefreshDependencies -> {
            log(
                "Calculating task graph as instant execution cache cannot be reused due to {}",
                "--refresh-dependencies"
            )
            false
        }
        !instantExecutionFingerprintFile.isFile -> {
            log(
                "Calculating task graph as no instant execution cache is available for tasks: {}",
                startParameter.requestedTaskNames.joinToString(" ")
            )
            false
        }
        else -> {

            // TODO - should load properties from settings file directory
            gradlePropertiesController.loadGradlePropertiesFrom(
                startParameter.rootDirectory
            )

            val fingerprintChangedReason = checkFingerprint()
            when {
                fingerprintChangedReason != null -> {
                    log(
                        "Calculating task graph as instant execution cache cannot be reused because {}.",
                        fingerprintChangedReason
                    )
                    false
                }
                else -> {
                    log(
                        "Reusing instant execution cache. This is not guaranteed to work in any way."
                    )
                    true
                }
            }
        }
    }

    override fun prepareForBuildLogicExecution() {

        if (!isInstantExecutionEnabled) return

        attachBuildLogicInputsCollector()
    }

    override fun saveScheduledWork() {

        if (!isInstantExecutionEnabled) {
            // No need to hold onto the `ClassLoaderScope` tree
            // if we are not writing it.
            scopeRegistryListener.dispose()
            return
        }

        detachBuildLogicInputsCollector()

        buildOperationExecutor.withStoreOperation {

            // Discard the state file on serialization errors
            report.withExceptionHandling(::discardInstantExecutionState) {

                instantExecutionStateFile.createParentDirectories()

                service<ProjectStateRegistry>().withLenientState {
                    withWriteContextFor(instantExecutionStateFile, report) {
                        encodeScheduledWork()
                    }
                }
                withWriteContextFor(instantExecutionFingerprintFile, report) {
                    encodeFingerprint()
                }
            }
        }
    }

    override fun loadScheduledWork() {

        require(isInstantExecutionEnabled)

        // No need to record the `ClassLoaderScope` tree
        // when loading the task graph.
        scopeRegistryListener.dispose()

        buildOperationExecutor.withLoadOperation {
            withReadContextFor(instantExecutionStateFile) {
                decodeScheduledWork()
            }
        }
    }

    private
    suspend fun DefaultWriteContext.encodeScheduledWork() {
        val build = host.currentBuild
        writeString(build.rootProject.name)

        writeGradleState(build.gradle)

        val scheduledNodes = build.scheduledWork
        writeRelevantProjectsFor(scheduledNodes)

        WorkNodeCodec(build.gradle, codecs.internalTypesCodec).run {
            writeWork(scheduledNodes)
        }
    }

    private
    suspend fun DefaultReadContext.decodeScheduledWork() {
        val rootProjectName = readString()
        val build = host.createBuild(rootProjectName)

        readGradleState(build.gradle)

        readRelevantProjects(build)

        build.registerProjects()

        initProjectProvider(build::getProject)

        val scheduledNodes = WorkNodeCodec(build.gradle, codecs.internalTypesCodec).run {
            readWork()
        }
        build.scheduleNodes(scheduledNodes)
    }

    private
    suspend fun DefaultWriteContext.encodeFingerprint() {
        withHostIsolate {
            InstantExecutionFingerprintChecker.FingerprintEncoder.run {
                encode(instantExecutionInputs!!.fingerprint)
            }
        }
    }

    private
    fun checkFingerprint(): InvalidationReason? =
        withReadContextFor(instantExecutionFingerprintFile) {
            withHostIsolate {
                instantExecutionFingerprintChecker().run {
                    checkFingerprint()
                }
            }
        }

    private
    fun attachBuildLogicInputsCollector() {
        InstantExecutionCacheInputs(virtualFileSystem).also {
            instantExecutionInputs = it
            valueSourceProviderFactory.addListener(it)
        }
    }

    private
    fun detachBuildLogicInputsCollector() {
        instantExecutionInputs.let {
            require(it != null)
            valueSourceProviderFactory.removeListener(it)
        }
    }

    private
    var instantExecutionInputs: InstantExecutionCacheInputs? = null

    private
    fun discardInstantExecutionState() {
        instantExecutionFingerprintFile.delete()
    }

    private
    fun withWriteContextFor(file: File, report: InstantExecutionReport, writeOperation: suspend DefaultWriteContext.() -> Unit) {
        KryoBackedEncoder(file.outputStream()).use { encoder ->
            writeContextFor(encoder, report).run {
                runToCompletion {
                    writeOperation()
                }
            }
        }
    }

    private
    fun <R> withReadContextFor(file: File, readOperation: suspend DefaultReadContext.() -> R): R =
        KryoBackedDecoder(file.inputStream()).use { decoder ->
            readContextFor(decoder).run {
                initClassLoader(javaClass.classLoader)
                runToCompletion {
                    readOperation()
                }
            }
        }

    private
    fun writeContextFor(
        encoder: Encoder,
        report: InstantExecutionReport
    ) = DefaultWriteContext(
        codecs.userTypesCodec,
        encoder,
        scopeRegistryListener,
        logger,
        report::add
    )

    private
    fun readContextFor(decoder: KryoBackedDecoder) = DefaultReadContext(
        codecs.userTypesCodec,
        decoder,
        service(),
        beanConstructors,
        logger
    )

    private
    val codecs: Codecs by unsafeLazy {
        Codecs(
            directoryFileTreeFactory = service(),
            fileCollectionFactory = service(),
            fileLookup = service(),
            filePropertyFactory = service(),
            fileResolver = service(),
            instantiator = service(),
            listenerManager = service(),
            projectStateRegistry = service(),
            taskNodeFactory = service(),
            fingerprinterRegistry = service(),
            projectFinder = service(),
            buildOperationExecutor = service(),
            classLoaderHierarchyHasher = service(),
            isolatableFactory = service(),
            valueSnapshotter = service(),
            buildServiceRegistry = service(),
            managedFactoryRegistry = service(),
            parameterScheme = service(),
            actionScheme = service(),
            attributesFactory = service(),
            transformListener = service(),
            valueSourceProviderFactory = service(),
            patternSetFactory = service(),
            fileSystem = service(),
            fileFactory = service()
        )
    }

    private
    suspend fun DefaultWriteContext.writeGradleState(gradle: Gradle) {
        withGradleIsolate(gradle) {
            if (gradle.includedBuilds.isNotEmpty()) {
                logNotImplemented("included builds")
            }
            val eventListenerRegistry = service<BuildEventListenerRegistryInternal>()
            writeCollection(eventListenerRegistry.subscriptions)
        }
    }

    private
    suspend fun DefaultReadContext.readGradleState(gradle: Gradle) {
        withGradleIsolate(gradle) {
            val eventListenerRegistry = service<BuildEventListenerRegistryInternal>()
            readCollection {
                val provider = readNonNull<Provider<OperationCompletionListener>>()
                eventListenerRegistry.subscribe(provider)
            }
        }
    }

    private
    inline fun <T : MutableIsolateContext, R> T.withGradleIsolate(gradle: Gradle, block: T.() -> R): R =
        withIsolate(IsolateOwner.OwnerGradle(gradle), codecs.userTypesCodec) {
            block()
        }

    private
    inline fun <T : MutableIsolateContext, R> T.withHostIsolate(block: T.() -> R): R =
        withIsolate(IsolateOwner.OwnerHost(host), codecs.userTypesCodec) {
            block()
        }

    private
    fun Encoder.writeRelevantProjectsFor(nodes: List<Node>) {
        writeCollection(fillTheGapsOf(relevantProjectPathsFor(nodes))) { project ->
            writeString(project.path)
            writeFile(project.projectDir)
        }
    }

    private
    fun Decoder.readRelevantProjects(build: InstantExecutionBuild) {
        readCollection {
            val projectPath = readString()
            val projectDir = readFile()
            build.createProject(projectPath, projectDir)
        }
    }

    private
    fun relevantProjectPathsFor(nodes: List<Node>): List<Project> =
        nodes.mapNotNullTo(mutableListOf()) { node ->
            node.owningProject
                ?.takeIf { it.parent != null }
        }

    private
    fun log(message: String, vararg args: Any?) {
        logger.log(instantExecutionLogLevel, message, *args)
    }

    private
    val buildOperationExecutor: BuildOperationExecutor
        get() = service()

    private
    inline fun <reified T> service() =
        host.service<T>()

    private
    fun File.createParentDirectories() {
        Files.createDirectories(parentFile.toPath())
    }

    private
    val instantExecutionFingerprintFile by unsafeLazy {
        instantExecutionStateFile.run {
            resolveSibling("$name.fingerprint")
        }
    }

    private
    val instantExecutionStateFile by unsafeLazy {
        val cacheDir = absoluteFile(".instant-execution-state/${currentGradleVersion()}")
        val baseName = startParameter.instantExecutionCacheKey
        val cacheFileName = "$baseName.bin"
        File(cacheDir, cacheFileName)
    }

    private
    fun currentGradleVersion(): String =
        GradleVersion.current().version

    private
    fun absoluteFile(path: String) =
        File(rootDirectory, path).absoluteFile

    // Skip instant execution for buildSrc for now. Should instead collect up the inputs of its tasks and treat as task graph cache inputs
    private
    val isInstantExecutionEnabled: Boolean by unsafeLazy {
        startParameter.isEnabled && !host.currentBuild.buildSrc
    }

    private
    val instantExecutionLogLevel: LogLevel
        get() = when (startParameter.isQuiet) {
            true -> LogLevel.INFO
            else -> LogLevel.LIFECYCLE
        }

    private
<<<<<<< HEAD
=======
    fun maxProblems(): Int =
        systemProperty(SystemProperties.maxProblems)
            ?.let(Integer::valueOf)
            ?: 512

    private
    fun failOnProblems() =
        systemPropertyFlag(SystemProperties.failOnProblems)

    private
    fun systemPropertyFlag(propertyName: String): Boolean =
        systemProperty(propertyName)?.toBoolean() ?: false

    private
    fun systemProperty(propertyName: String) =
        startParameter.systemPropertyArg(propertyName) ?: System.getProperty(propertyName)

    private
>>>>>>> f2d58de7
    fun instantExecutionFingerprintChecker() =
        InstantExecutionFingerprintChecker(InstantExecutionFingerprintCheckerHost())

    private
    inner class InstantExecutionFingerprintCheckerHost : InstantExecutionFingerprintChecker.Host {

        override fun hashCodeOf(inputFile: File) =
            virtualFileSystem.hashCodeOf(inputFile)

        override fun displayNameOf(inputFile: File): String =
            relativePathOf(inputFile, rootDirectory)

        override fun instantiateValueSourceOf(obtainedValue: ObtainedValue) =
            (valueSourceProviderFactory as DefaultValueSourceProviderFactory).instantiateValueSource(
                obtainedValue.valueSourceType,
                obtainedValue.valueSourceParametersType,
                obtainedValue.valueSourceParameters
            )
    }

    private
    val rootDirectory
        get() = startParameter.rootDirectory
}


inline fun <reified T> DefaultInstantExecution.Host.service(): T =
    getService(T::class.java)


internal
fun fillTheGapsOf(projects: Collection<Project>): List<Project> {
    val projectsWithoutGaps = ArrayList<Project>(projects.size)
    var index = 0
    projects.forEach { project ->
        var parent = project.parent
        var added = 0
        while (parent !== null && parent !in projectsWithoutGaps) {
            projectsWithoutGaps.add(index, parent)
            added += 1
            parent = parent.parent
        }
        projectsWithoutGaps.add(project)
        added += 1
        index += added
    }
    return projectsWithoutGaps
}


private
val logger = Logging.getLogger(DefaultInstantExecution::class.java)


/**
 * [Starts][startCoroutine] the suspending [block], asserts it runs
 * to completion and returns its result.
 */
internal
fun <R> runToCompletion(block: suspend () -> R): R {
    var completion: Result<R>? = null
    block.startCoroutine(Continuation(EmptyCoroutineContext) {
        completion = it
    })
    return completion.let {
        require(it != null) {
            "Coroutine didn't run to completion."
        }
        it.getOrThrow()
    }
}<|MERGE_RESOLUTION|>--- conflicted
+++ resolved
@@ -450,27 +450,6 @@
         }
 
     private
-<<<<<<< HEAD
-=======
-    fun maxProblems(): Int =
-        systemProperty(SystemProperties.maxProblems)
-            ?.let(Integer::valueOf)
-            ?: 512
-
-    private
-    fun failOnProblems() =
-        systemPropertyFlag(SystemProperties.failOnProblems)
-
-    private
-    fun systemPropertyFlag(propertyName: String): Boolean =
-        systemProperty(propertyName)?.toBoolean() ?: false
-
-    private
-    fun systemProperty(propertyName: String) =
-        startParameter.systemPropertyArg(propertyName) ?: System.getProperty(propertyName)
-
-    private
->>>>>>> f2d58de7
     fun instantExecutionFingerprintChecker() =
         InstantExecutionFingerprintChecker(InstantExecutionFingerprintCheckerHost())
 
