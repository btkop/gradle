/*
 * Copyright 2020 the original author or authors.
 *
 * Licensed under the Apache License, Version 2.0 (the "License");
 * you may not use this file except in compliance with the License.
 * You may obtain a copy of the License at
 *
 *      http://www.apache.org/licenses/LICENSE-2.0
 *
 * Unless required by applicable law or agreed to in writing, software
 * distributed under the License is distributed on an "AS IS" BASIS,
 * WITHOUT WARRANTIES OR CONDITIONS OF ANY KIND, either express or implied.
 * See the License for the specific language governing permissions and
 * limitations under the License.
 */

package org.gradle.internal.watch.registry.impl;

import com.google.common.collect.HashMultiset;
import com.google.common.collect.ImmutableMap;
import com.google.common.collect.Multiset;
import net.rubygrapefruit.platform.NativeException;
import net.rubygrapefruit.platform.file.FileWatcher;
import org.gradle.internal.file.FileHierarchySet;
import org.gradle.internal.snapshot.DirectorySnapshot;
import org.gradle.internal.snapshot.FileSystemLocationSnapshot;
import org.gradle.internal.snapshot.FileSystemLocationSnapshot.FileSystemLocationSnapshotTransformer;
import org.gradle.internal.snapshot.MissingFileSnapshot;
import org.gradle.internal.snapshot.RegularFileSnapshot;
import org.gradle.internal.snapshot.RootTrackingFileSystemSnapshotHierarchyVisitor;
import org.gradle.internal.snapshot.SnapshotHierarchy;
import org.gradle.internal.snapshot.SnapshotVisitResult;
import org.gradle.internal.watch.WatchingNotSupportedException;
import org.gradle.internal.watch.registry.FileWatcherProbeRegistry;
import org.slf4j.Logger;
import org.slf4j.LoggerFactory;

import javax.annotation.Nullable;
import java.io.File;
import java.util.Collection;
import java.util.HashMap;
import java.util.HashSet;
import java.util.Map;
import java.util.Set;
import java.util.function.Consumer;

public class NonHierarchicalFileWatcherUpdater extends AbstractFileWatcherUpdater {
    private static final Logger LOGGER = LoggerFactory.getLogger(NonHierarchicalFileWatcherUpdater.class);

    private final FileWatcher fileWatcher;
    private final Multiset<String> watchedDirectories = HashMultiset.create();
    private final Map<String, String> watchedDirectoryForSnapshot = new HashMap<>();
    private final Set<String> watchedWatchableHierarchies = new HashSet<>();

    public NonHierarchicalFileWatcherUpdater(
        FileWatcher fileWatcher,
        FileWatcherProbeRegistry probeRegistry,
        WatchableHierarchies watchableHierarchies,
        MovedWatchedDirectoriesSupplier movedWatchedDirectoriesSupplier
    ) {
        super(probeRegistry, watchableHierarchies, movedWatchedDirectoriesSupplier);
        this.fileWatcher = fileWatcher;
    }

    @Override
    protected boolean handleVirtualFileSystemContentsChanged(Collection<FileSystemLocationSnapshot> removedSnapshots, Collection<FileSystemLocationSnapshot> addedSnapshots, SnapshotHierarchy root) {
        Map<String, Integer> changedWatchedDirectories = new HashMap<>();

        removedSnapshots.stream()
            .filter(watchableHierarchies::shouldWatch)
            .forEach(snapshot -> {
                String previousWatchedRoot = watchedDirectoryForSnapshot.remove(snapshot.getAbsolutePath());
                decrement(previousWatchedRoot, changedWatchedDirectories);
                snapshot.accept(new SubdirectoriesToWatchVisitor(path -> decrement(path, changedWatchedDirectories)));
            });
        addedSnapshots.stream()
            .filter(watchableHierarchies::shouldWatch)
            .forEach(snapshot -> {
                File directoryToWatchForRoot = SnapshotWatchedDirectoryFinder.getDirectoryToWatch(snapshot);
                String pathToWatchForRoot = directoryToWatchForRoot.getAbsolutePath();
                if (!watchableHierarchies.isInWatchableHierarchy(pathToWatchForRoot)) {
                    return;
                }
                watchedDirectoryForSnapshot.put(snapshot.getAbsolutePath(), pathToWatchForRoot);
                increment(pathToWatchForRoot, changedWatchedDirectories);
                snapshot.accept(new SubdirectoriesToWatchVisitor(path -> increment(path, changedWatchedDirectories)));
            });
        if (changedWatchedDirectories.isEmpty()) {
            return false;
        }
        updateWatchedDirectories(changedWatchedDirectories);
        return true;
    }

    @Override
<<<<<<< HEAD
    protected void updateWatchesOnChangedWatchedFiles(FileHierarchySet watchedFiles) {
        // The changes already happened in `handleVirtualFileSystemContentsChanged`.
=======
    protected SnapshotHierarchy doUpdateVfsOnBuildStarted(SnapshotHierarchy root) {
        return root;
    }

    @Override
    protected void updateWatchesOnChangedWatchedFiles(FileHierarchySet newWatchedFiles) {
        // Most of the changes already happened in `handleVirtualFileSystemContentsChanged`.
        // Here we only need to update watches for the roots of the hierarchies.
        Map<String, Integer> changedWatchDirectories = new HashMap<>();
        watchedWatchableHierarchies.forEach(absolutePath -> decrement(absolutePath, changedWatchDirectories));
        watchedWatchableHierarchies.clear();
        newWatchedFiles.visitRoots(absolutePath -> {
            watchedWatchableHierarchies.add(absolutePath);
            increment(absolutePath, changedWatchDirectories);
        });
        if (!changedWatchDirectories.isEmpty()) {
            updateWatchedDirectories(changedWatchDirectories);
        }
>>>>>>> 5d3933b8
    }

    @Override
    protected WatchableHierarchies.Invalidator createInvalidator() {
        return (location, currentRoot) -> {
            SnapshotCollectingDiffListener diffListener = new SnapshotCollectingDiffListener();
            SnapshotHierarchy invalidatedRoot = currentRoot.invalidate(location, diffListener);
            diffListener.publishSnapshotDiff((removedSnapshots, addedSnapshots) -> virtualFileSystemContentsChanged(removedSnapshots, addedSnapshots, invalidatedRoot));
            return invalidatedRoot;
        };
    }

    @Override
    protected void startWatchingProbeDirectory(File probeDirectory) {
        updateWatchedDirectories(ImmutableMap.of(probeDirectory.getAbsolutePath(), 1));
    }

    @Override
    protected void stopWatchingProbeDirectory(File probeDirectory) {
        updateWatchedDirectories(ImmutableMap.of(probeDirectory.getAbsolutePath(), -1));
    }

    private void updateWatchedDirectories(Map<String, Integer> changedWatchDirectories) {
        Set<File> directoriesToStopWatching = new HashSet<>();
        Set<File> directoriesToStartWatching = new HashSet<>();
        changedWatchDirectories.forEach((absolutePath, value) -> {
            int count = value;
            if (count < 0) {
                int toRemove = -count;
                int contained = watchedDirectories.remove(absolutePath, toRemove);
                if (contained <= toRemove) {
                    directoriesToStopWatching.add(new File(absolutePath));
                }
            } else if (count > 0) {
                int contained = watchedDirectories.add(absolutePath, count);
                if (contained == 0) {
                    directoriesToStartWatching.add(new File(absolutePath));
                }
            }
        });

        LOGGER.info("Watching {} directories to track changes", watchedDirectories.entrySet().size());

        try {
            if (!directoriesToStopWatching.isEmpty()) {
                if (!fileWatcher.stopWatching(directoriesToStopWatching)) {
                    LOGGER.debug("Couldn't stop watching directories: {}", directoriesToStopWatching);
                }
            }
            if (!directoriesToStartWatching.isEmpty()) {
                fileWatcher.startWatching(directoriesToStartWatching);
            }
        } catch (NativeException e) {
            if (e.getMessage().contains("Already watching path: ")) {
                throw new WatchingNotSupportedException("Unable to watch same file twice via different paths: " + e.getMessage(), e);
            }
            throw e;
        }
    }

    private static void decrement(String path, Map<String, Integer> changedWatchedDirectories) {
        changedWatchedDirectories.compute(path, (key, value) -> zeroToNull(nullToZero(value) - 1));
    }

    private static void increment(String path, Map<String, Integer> changedWatchedDirectories) {
        changedWatchedDirectories.compute(path, (key, value) -> zeroToNull(nullToZero(value) + 1));
    }

    @Nullable
    private static Integer zeroToNull(int value) {
        return value == 0 ? null : value;
    }

    private static int nullToZero(@Nullable Integer value) {
        return value == null ? 0 : value;
    }

    private class SubdirectoriesToWatchVisitor extends RootTrackingFileSystemSnapshotHierarchyVisitor {
        private final Consumer<String> subDirectoryToWatchConsumer;

        public SubdirectoriesToWatchVisitor(Consumer<String> subDirectoryToWatchConsumer) {
            this.subDirectoryToWatchConsumer = subDirectoryToWatchConsumer;
        }

        @Override
        public SnapshotVisitResult visitEntry(FileSystemLocationSnapshot snapshot, boolean isRoot) {
            if (isRoot) {
                return SnapshotVisitResult.CONTINUE;
            }
            return snapshot.accept(new FileSystemLocationSnapshotTransformer<SnapshotVisitResult>() {
                @Override
                public SnapshotVisitResult visitDirectory(DirectorySnapshot directorySnapshot) {
                    if (watchableHierarchies.ignoredForWatching(directorySnapshot)) {
                        return SnapshotVisitResult.SKIP_SUBTREE;
                    } else {
                        subDirectoryToWatchConsumer.accept(directorySnapshot.getAbsolutePath());
                        return SnapshotVisitResult.CONTINUE;
                    }
                }

                @Override
                public SnapshotVisitResult visitRegularFile(RegularFileSnapshot fileSnapshot) {
                    return SnapshotVisitResult.CONTINUE;
                }

                @Override
                public SnapshotVisitResult visitMissing(MissingFileSnapshot missingSnapshot) {
                    return SnapshotVisitResult.CONTINUE;
                }
            });
        }
    }
}<|MERGE_RESOLUTION|>--- conflicted
+++ resolved
@@ -93,15 +93,6 @@
     }
 
     @Override
-<<<<<<< HEAD
-    protected void updateWatchesOnChangedWatchedFiles(FileHierarchySet watchedFiles) {
-        // The changes already happened in `handleVirtualFileSystemContentsChanged`.
-=======
-    protected SnapshotHierarchy doUpdateVfsOnBuildStarted(SnapshotHierarchy root) {
-        return root;
-    }
-
-    @Override
     protected void updateWatchesOnChangedWatchedFiles(FileHierarchySet newWatchedFiles) {
         // Most of the changes already happened in `handleVirtualFileSystemContentsChanged`.
         // Here we only need to update watches for the roots of the hierarchies.
@@ -115,7 +106,6 @@
         if (!changedWatchDirectories.isEmpty()) {
             updateWatchedDirectories(changedWatchDirectories);
         }
->>>>>>> 5d3933b8
     }
 
     @Override
