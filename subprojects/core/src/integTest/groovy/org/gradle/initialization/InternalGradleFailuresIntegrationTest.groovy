--- conflicted
+++ resolved
@@ -18,7 +18,7 @@
 
 import org.gradle.integtests.fixtures.AbstractIntegrationSpec
 import org.gradle.integtests.fixtures.executer.ExecutionFailure
-import org.gradle.integtests.fixtures.executer.GradleContextualExecuter
+import org.gradle.util.GradleVersion
 
 class InternalGradleFailuresIntegrationTest extends AbstractIntegrationSpec {
 
@@ -40,25 +40,13 @@
         given:
         def localGradleCache = file('.gradle')
         localGradleCache.touch()
-<<<<<<< HEAD
-=======
 
->>>>>>> 2c360d92
         when:
         fails 'hello'
 
         then:
         localGradleCache.isFile()
-<<<<<<< HEAD
-        if (GradleContextualExecuter.configCache) {
-            // when the configuration cache is enabled its cache directory is created first
-            assertHasStartupFailure(failure, "Failed to create directory '${localGradleCache.file('configuration-cache')}'")
-        } else {
-            assertHasStartupFailure(failure, "Failed to create directory '${localGradleCache.file('vcs-1')}'")
-        }
-=======
         assertHasStartupFailure(failure, "Cannot create parent directory '${localGradleCache.file(GradleVersion.current().version)}'")
->>>>>>> 2c360d92
     }
 
     def "Error message due to unwritable gradle user home directory is not scary"() {
