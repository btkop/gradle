--- conflicted
+++ resolved
@@ -856,7 +856,6 @@
         filtered(b)
     }
 
-<<<<<<< HEAD
     def "nodes added to the graph are executed in dependency order"() {
         given:
         def node1 = node()
@@ -879,7 +878,8 @@
             node.addDependencySuccessor(it)
         }
         return node
-=======
+    }
+
     def "task cannot require a shared resource which has not been defined"() {
         given:
         Task a = task('a', resources: ['resource': 1])
@@ -908,7 +908,6 @@
         then:
         def ex = thrown(InvalidUserDataException)
         ex.message == "The task :a requires 10 leases from shared resource 'resource' but maximum leases is 5"
->>>>>>> de5084d0
     }
 
     private void addToGraphAndPopulate(List tasks) {
