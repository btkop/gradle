--- conflicted
+++ resolved
@@ -157,7 +157,6 @@
 - PMD has been updated to https://pmd.github.io/latest/pmd_release_notes.html#28-july-2019---6170[PMD 6.17.0].
 - JaCoCo has been updated to http://www.jacoco.org/jacoco/trunk/doc/changes.html[0.8.5]. Contributed by link:https://github.com/Godin[Evgeny Mandrikov]
 
-<<<<<<< HEAD
 ==== Changes to build and task names in composite builds
 
 Previously, Gradle used the name of the root project as the build name for an included build.
@@ -180,7 +179,7 @@
 
 Typical use of buildSrc is unaffected by this change.
 You will only be affected if your settings file specifies `include("buildSrc")` or `includeBuild("buildSrc")`.
-=======
+
 ==== Scala Zinc compiler
 
 The Zinc compiler has been upgraded to version 1.3.0. Gradle no longer supports building for Scala 2.9.
@@ -196,7 +195,6 @@
 
 Please remove any explicit dependencies you've added to the `zinc` configuration and use this property instead.
 If you try to use the `com.typesafe.zinc:zinc` dependency, Gradle will switch to the new Zinc implementation.
->>>>>>> 2dd8d83f
 
 ==== Changes to Build Cache
 
