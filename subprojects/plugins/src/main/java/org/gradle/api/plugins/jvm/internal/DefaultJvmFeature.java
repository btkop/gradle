--- conflicted
+++ resolved
@@ -308,16 +308,10 @@
         );
     }
 
-<<<<<<< HEAD
-    private static Configuration bucket(String kind, RoleBasedConfigurationContainerInternal configurations, String configName, String displayName) {
-        Configuration configuration = configurations.maybeCreateWithRole(configName, ConfigurationRoles.BUCKET, false, false);
-        configuration.setDescription(kind + " dependencies for the " + displayName + ".");
-=======
     private Configuration bucket(String kind, String suffix) {
         String configName = getConfigurationName(suffix);
-        Configuration configuration = project.getConfigurations().maybeCreateWithRole(configName, ConfigurationRoles.INTENDED_BUCKET, false, false);
+        Configuration configuration = project.getConfigurations().maybeCreateWithRole(configName, ConfigurationRoles.BUCKET, false, false);
         configuration.setDescription(kind + " dependencies for the '" + name + "' feature.");
->>>>>>> e5a7f35b
         configuration.setVisible(false);
         return configuration;
     }
