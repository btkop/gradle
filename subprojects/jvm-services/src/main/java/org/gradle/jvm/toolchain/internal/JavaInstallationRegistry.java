--- conflicted
+++ resolved
@@ -17,10 +17,6 @@
 package org.gradle.jvm.toolchain.internal;
 
 import com.google.common.annotations.VisibleForTesting;
-<<<<<<< HEAD
-import com.google.common.base.Supplier;
-=======
->>>>>>> d1a0b6e9
 import org.gradle.api.GradleException;
 import org.gradle.api.logging.Logger;
 import org.gradle.api.logging.Logging;
@@ -155,21 +151,12 @@
 
     private static class Installations {
 
-<<<<<<< HEAD
-        private final Supplier<Set<InstallationLocation>> initialiser;
-
-        private Set<InstallationLocation> locations = null;
-
-        Installations(Supplier<Set<InstallationLocation>> initialiser) {
-            this.initialiser = initialiser;
-=======
         private final Supplier<Set<InstallationLocation>> initializer;
 
         private Set<InstallationLocation> locations = null;
 
         Installations(Supplier<Set<InstallationLocation>> initializer) {
             this.initializer = initializer;
->>>>>>> d1a0b6e9
         }
 
         synchronized Set<InstallationLocation> get() {
@@ -184,11 +171,7 @@
 
         private void initIfNeeded() {
             if (locations == null) {
-<<<<<<< HEAD
-                locations = initialiser.get();
-=======
                 locations = initializer.get();
->>>>>>> d1a0b6e9
             }
         }
 
