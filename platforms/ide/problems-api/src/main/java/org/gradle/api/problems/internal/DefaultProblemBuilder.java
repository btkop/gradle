/*
 * Copyright 2023 the original author or authors.
 *
 * Licensed under the Apache License, Version 2.0 (the "License");
 * you may not use this file except in compliance with the License.
 * You may obtain a copy of the License at
 *
 *      http://www.apache.org/licenses/LICENSE-2.0
 *
 * Unless required by applicable law or agreed to in writing, software
 * distributed under the License is distributed on an "AS IS" BASIS,
 * WITHOUT WARRANTIES OR CONDITIONS OF ANY KIND, either express or implied.
 * See the License for the specific language governing permissions and
 * limitations under the License.
 */

package org.gradle.api.problems.internal;

import org.gradle.api.problems.Severity;

import javax.annotation.Nullable;
import java.util.ArrayList;
import java.util.Collections;
import java.util.HashMap;
import java.util.List;
import java.util.Map;

public class DefaultProblemBuilder implements InternalProblemBuilder {

    private final String namespace;
    private String label;
    private ProblemCategory problemCategory;
    private Severity severity;
    private List<ProblemLocation> locations;
    private String details;
    private DocLink docLink;
    private List<String> solutions;
    private RuntimeException exception;
    private final Map<String, Object> additionalData;
    private boolean collectLocation = false;

    public DefaultProblemBuilder(Problem problem) {
        this.label = problem.getLabel();
        this.problemCategory = problem.getProblemCategory();
        this.severity = problem.getSeverity();
        this.locations = new ArrayList<ProblemLocation>(problem.getLocations());
        this.details = problem.getDetails();
        this.docLink = problem.getDocumentationLink();
        this.solutions = new ArrayList<String>(problem.getSolutions());
        this.exception = problem.getException();
        this.additionalData = new HashMap<String, Object>(problem.getAdditionalData());
        this.namespace = problem.getProblemCategory().getNamespace();
    }

    public DefaultProblemBuilder(String namespace) {
        this.namespace = namespace;
        this.locations = new ArrayList<ProblemLocation>();
        this.additionalData = new HashMap<String, Object>();
    }

    @Override
    public Problem build() {
        // Label is mandatory
        if (label == null) {
            return missingLabelProblem();
        }

        // Description is mandatory
        if (problemCategory == null) {
            return missingCategoryProblem();
        }

        // We need to explicitly manage serializing the data from the daemon to the tooling API client, hence the restriction.
        for (Object value : additionalData.values()) {
            if (!(value instanceof String)) {
                return invalidProblem("ProblemBuilder.additionalData() supports values of type String, but " + value.getClass().getName() + " as given.", "invalid-additional-data");
            }
        }

        return new DefaultProblem(
            label,
            DefaultProblemBuilder.this.getSeverity(DefaultProblemBuilder.this.getSeverity()),
            locations,
            docLink,
            details,
            solutions,
            DefaultProblemBuilder.this.getExceptionForProblemInstantiation(),
            problemCategory,
<<<<<<< HEAD
            additionalData
=======
            additionalData,
            DefaultProblemBuilder.this.getCurrentOperationId()
        );
    }

    private Problem missingLabelProblem() {
        return invalidProblem("problem label must be specified", "missing-label");
    }

    private Problem missingCategoryProblem() {
        return invalidProblem("problem category must be specified", "missing-category");
    }

    private Problem invalidProblem(String label, String subcategory) {
        category("validation", "problems-api", subcategory).stackLocation();
        return new DefaultProblem(
            label,
            Severity.WARNING,
            Collections.<ProblemLocation>emptyList(),
            null,
            null,
            null,
            getExceptionForProblemInstantiation(),
            problemCategory,
            Collections.<String, Object>emptyMap(),
            getCurrentOperationId()
>>>>>>> 716ae6ec
        );
    }

    public RuntimeException getExceptionForProblemInstantiation() {
        return getException() == null && collectLocation ? new RuntimeException() : getException();
    }

    protected Severity getSeverity(@Nullable Severity severity) {
        if (severity != null) {
            return severity;
        }
        return getSeverity();
    }

    protected Severity getSeverity() {
        if (this.severity == null) {
            return Severity.WARNING;
        }
        return this.severity;
    }

    @Override
    public InternalProblemBuilder label(String label) {
        this.label = label;
        return this;
    }

    @Override
    public InternalProblemBuilder severity(Severity severity) {
        this.severity = severity;
        return this;
    }

    public InternalProblemBuilder taskPathLocation(String buildTreePath) {
        this.addLocation(new DefaultTaskPathLocation(buildTreePath));
        return this;
    }

    @Override
    public InternalProblemBuilder fileLocation(String path) {
        this.addLocation(DefaultFileLocation.from(path));
        return this;
    }

    @Override
    public InternalProblemBuilder lineInFileLocation(String path, int line) {
        this.addLocation(DefaultLineInFileLocation.from(path, line));
        return this;
    }

    @Override
    public InternalProblemBuilder lineInFileLocation(String path, int line, int column) {
        this.addLocation(DefaultLineInFileLocation.from(path, line, column));
        return this;
    }

    @Override
    public InternalProblemBuilder offsetInFileLocation(String path, int offset, int length) {
        this.addLocation(DefaultOffsetInFileLocation.from(path, offset, length));
        return this;
    }

    @Override
    public InternalProblemBuilder lineInFileLocation(String path, int line, int column, int length) {
        this.addLocation(DefaultLineInFileLocation.from(path, line, column, length));
        return this;
    }

    @Override
    public InternalProblemBuilder pluginLocation(String pluginId) {
        this.addLocation(new DefaultPluginIdLocation(pluginId));
        return this;
    }

    @Override
    public InternalProblemBuilder stackLocation() {
        this.collectLocation = true;
        return this;
    }

    @Override
    public InternalProblemBuilder details(String details) {
        this.details = details;
        return this;
    }

    @Override
    public InternalProblemBuilder documentedAt(DocLink doc) {
        this.docLink = doc;
        return this;
    }

    @Override
    public InternalProblemBuilder documentedAt(String url) {
        this.docLink = new DefaultDocLink(url);
        return this;
    }

    @Override
    public InternalProblemBuilder category(String category, String... details) {
        this.problemCategory = DefaultProblemCategory.create(namespace, category, details);
        return this;
    }

    @Override
    public InternalProblemBuilder solution(@Nullable String solution) {
        if (this.solutions == null) {
            this.solutions = new ArrayList<String>();
        }
        this.solutions.add(solution);
        return this;
    }

    @Override
    public InternalProblemBuilder additionalData(String key, Object value) {
        this.additionalData.put(key, value);
        return this;
    }

    @Override
    public InternalProblemBuilder withException(RuntimeException e) {
        this.exception = e;
        return this;
    }

    @Nullable
    RuntimeException getException() {
        return exception;
    }

    protected String getLabel() {
        return label;
    }

    protected void addLocation(ProblemLocation location) {
        this.locations.add(location);
    }
}<|MERGE_RESOLUTION|>--- conflicted
+++ resolved
@@ -86,11 +86,7 @@
             solutions,
             DefaultProblemBuilder.this.getExceptionForProblemInstantiation(),
             problemCategory,
-<<<<<<< HEAD
             additionalData
-=======
-            additionalData,
-            DefaultProblemBuilder.this.getCurrentOperationId()
         );
     }
 
@@ -113,9 +109,7 @@
             null,
             getExceptionForProblemInstantiation(),
             problemCategory,
-            Collections.<String, Object>emptyMap(),
-            getCurrentOperationId()
->>>>>>> 716ae6ec
+            Collections.<String, Object>emptyMap()
         );
     }
 
