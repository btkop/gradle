/*
 * Copyright 2022 the original author or authors.
 *
 * Licensed under the Apache License, Version 2.0 (the "License");
 * you may not use this file except in compliance with the License.
 * You may obtain a copy of the License at
 *
 *      http://www.apache.org/licenses/LICENSE-2.0
 *
 * Unless required by applicable law or agreed to in writing, software
 * distributed under the License is distributed on an "AS IS" BASIS,
 * WITHOUT WARRANTIES OR CONDITIONS OF ANY KIND, either express or implied.
 * See the License for the specific language governing permissions and
 * limitations under the License.
 */

package org.gradle.internal.classpath;

import com.google.common.collect.ImmutableMap;
import com.google.common.collect.ImmutableSet;
import org.gradle.api.specs.Spec;

import javax.annotation.Nullable;
import java.io.File;
import java.net.URI;
import java.net.URL;
import java.util.ArrayList;
import java.util.Collection;
import java.util.List;
import java.util.ListIterator;
import java.util.Map;
import java.util.Set;

import static com.google.common.base.Preconditions.checkArgument;

/**
 * A special ClassPath that keeps track of the transformed "doubles" of the original classpath entries (JARs and class directories).
 * An entry can only appear once in the class path, regardless of having a transformed "double".
 * <p>
 * Operations on this ClassPath ({@code plus}, {@code removeIf}) keep the transforms for retained entries.
 * However, it is possible to override the entry when combining class paths, when both the receiver and the argument of {@code plus} contain the same entry.
 * As the class path is typically searched left-to-right when looking for a class, the entry (and its transformed "double" if present) from the receiver wins.
 * <p>
 * The class loaders constructed from this classpath can replace classes from the original classpath entries with transformed ones (from "double") when loading.
 */
public class TransformedClassPath implements ClassPath {

    /**
     * A marker file put next to the instrumented entry to indicate that it is instrumented.
     */
    public static final String INSTRUMENTED_MARKER_FILE_NAME = ".gradle-instrumented.marker";
<<<<<<< HEAD
    public static final String INSTRUMENTED_DIR_NAME = "instrumented";
    public static final String ORIGINAL_DIR_NAME = "original";
=======
    public static final String INSTRUMENTED_JAR_DIR_NAME = "instrumented";
    public static final String ORIGINAL_JAR_DIR_NAME = "original";
    public static final String INSTRUMENTED_ENTRY_PREFIX = "instrumented-";
>>>>>>> 6cd7d3cf

    private final ClassPath originalClassPath;
    // mapping of original -> "double"
    private final ImmutableMap<File, File> transforms;

    private TransformedClassPath(ClassPath originalClassPath, Map<File, File> transforms) {
        assert !(originalClassPath instanceof TransformedClassPath);
        this.originalClassPath = originalClassPath;
        this.transforms = ImmutableMap.copyOf(transforms);
    }

    @Override
    public boolean isEmpty() {
        return originalClassPath.isEmpty();
    }

    /**
     * {@inheritDoc}
     * <p>
     * This method returns the list of original JAR/class directory URIs.
     */
    @Override
    public List<URI> getAsURIs() {
        return originalClassPath.getAsURIs();
    }

    /**
     * {@inheritDoc}
     * <p>
     * This method returns the list of original JARs/class directories.
     */
    @Override
    public List<File> getAsFiles() {
        return originalClassPath.getAsFiles();
    }

    /**
     * Returns the list of JARs/class directories that this class path consists of, but original entries are replaced with corresponding transformed "doubles".
     * The entries that have no "doubles" are returned as is.
     *
     * @return the list of JARs/class directories
     */
    public List<File> getAsTransformedFiles() {
        List<File> originals = new ArrayList<File>(originalClassPath.getAsFiles());
        ListIterator<File> iter = originals.listIterator();
        while (iter.hasNext()) {
            File original = iter.next();
            iter.set(transforms.getOrDefault(original, original));
        }
        return originals;
    }

    /**
     * {@inheritDoc}
     * <p>
     * This method returns the list of original JAR/class directory URLs.
     */
    @Override
    public List<URL> getAsURLs() {
        return originalClassPath.getAsURLs();
    }

    /**
     * {@inheritDoc}
     * <p>
     * This method returns the array of original JAR/class directory URLs.
     */
    @Override
    public URL[] getAsURLArray() {
        return originalClassPath.getAsURLArray();
    }

    /**
     * Prepends the given classPath to this classpath.
     * No transformations are applied to the prepended class path.
     * <p>
     * This is a helper to implement DefaultClassPath.plus(TransformedClassPath) efficiently.
     *
     * @param classPath the classPath to prepend to this classpath
     * @return the new transformed classpath
     */
    TransformedClassPath prepend(DefaultClassPath classPath) {
        // If some entries from this classpath are also in the prepended classpath, then the prepended ones win.
        // Existing transforms for these entries have to be discarded.
        // We can think of the prepended classpath as the TransformedClassPath without actual transforms,
        // and then just append this classpath to it to achieve the desired behavior.
        return new TransformedClassPath(classPath, ImmutableMap.<File, File>of()).plusWithTransforms(this);
    }

    private TransformedClassPath plusWithTransforms(TransformedClassPath classPath) {
        ClassPath mergedOriginals = originalClassPath.plus(classPath.originalClassPath);

        // Merge transformations, keeping in mind that classpath is searched left-to-right.
        ImmutableMap.Builder<File, File> mergedTransforms = ImmutableMap.builderWithExpectedSize(transforms.size() + classPath.transforms.size());
        Set<File> thisClassPathFiles = ImmutableSet.copyOf(originalClassPath.getAsFiles());
        mergedTransforms.putAll(transforms);
        for (Map.Entry<File, File> appendedTransform : classPath.transforms.entrySet()) {
            // If the file is already present on this classpath, it keeps its transform (or lack thereof).
            if (!thisClassPathFiles.contains(appendedTransform.getKey())) {
                mergedTransforms.put(appendedTransform);
            }
        }

        // In the end, at most one instance of a transformed entry should be recorded for any given file.
        return new TransformedClassPath(mergedOriginals, mergedTransforms.buildOrThrow());
    }

    /**
     * {@inheritDoc}
     * <p>
     * The appended classpath is not transformed.
     */
    @Override
    public TransformedClassPath plus(Collection<File> classPath) {
        return new TransformedClassPath(originalClassPath.plus(classPath), transforms);
    }

    /**
     * {@inheritDoc}
     * <p>
     * The appended classpath is not additionally transformed.
     */
    @Override
    public TransformedClassPath plus(ClassPath classPath) {
        if (classPath instanceof TransformedClassPath) {
            return plusWithTransforms((TransformedClassPath) classPath);
        }
        return new TransformedClassPath(originalClassPath.plus(classPath), transforms);
    }

    /**
     * {@inheritDoc}
     * <p>
     * The predicate is applied to the original classpath entries. The returned classpath keeps corresponding transformations.
     */
    @Override
    public TransformedClassPath removeIf(Spec<? super File> filter) {
        ClassPath filteredClassPath = originalClassPath.removeIf(filter);
        Set<File> remainingOriginals = ImmutableSet.copyOf(filteredClassPath.getAsFiles());
        ImmutableMap.Builder<File, File> remainingTransforms = ImmutableMap.builderWithExpectedSize(Math.min(remainingOriginals.size(), transforms.size()));
        for (Map.Entry<File, File> remainingEntry : transforms.entrySet()) {
            if (remainingOriginals.contains(remainingEntry.getKey())) {
                remainingTransforms.put(remainingEntry);
            }
        }
        return new TransformedClassPath(filteredClassPath, remainingTransforms.build());
    }

    /**
     * Looks up the transformed entry corresponding to the given classpath entry (JAR/classes directory), if it is available. Otherwise, returns {@code null}.
     *
     * @param originalClassPathEntry the original classpath entry
     * @return the transformed entry for the entry or {@code null} if there is none
     */
    @Nullable
    public File findTransformedEntryFor(File originalClassPathEntry) {
        return transforms.get(originalClassPathEntry);
    }

    @Override
    public int hashCode() {
        return originalClassPath.hashCode() + transforms.hashCode();
    }

    @Override
    public boolean equals(Object obj) {
        if (obj == this) {
            return true;
        }
        if (obj == null || obj.getClass() != getClass()) {
            return false;
        }
        TransformedClassPath other = (TransformedClassPath) obj;
        return originalClassPath.equals(other.originalClassPath) && transforms.equals(other.transforms);
    }

    @Override
    public String toString() {
        StringBuilder builder = new StringBuilder("[");
        boolean first = true;
        for (File original : originalClassPath.getAsFiles()) {
            if (!first) {
                builder.append(", ");
            }
            builder.append(original);
            File transformed = findTransformedEntryFor(original);
            if (transformed != null) {
                builder.append("->").append(transformed);
            }
            first = false;
        }
        builder.append("]");
        return builder.toString();
    }

    /**
     * Constructs a TransformedClassPath out of the ordinary JAR/directory list, potentially produced by the instrumenting ArtifactTransform.
     * The list is interpreted as follows:
     * <ul>
     *     <li>An entry after {@link TransformedClassPath#INSTRUMENTED_MARKER_FILE_NAME} is considered an instrumented entry and the following entry is considered the original of this instrumented entry.</li>
     *     <li>A "jar" or directory entry not preceded by {@link TransformedClassPath#INSTRUMENTED_MARKER_FILE_NAME} is considered non-transformed original entry and is appended to the resulting classpath as is.</li>
     *     <li>The order of entries is kept intact.</li>
     * </ul>
     * <p>
     * In most cases, it is better to use {@link Builder}.
     *
     * @param classPath the classpath to transform
     * @return the transformed classpath built from the input
     * @throws IllegalArgumentException if the {@code classPath} is already a {@link TransformedClassPath} or if it doesn't conform to the spec.
     */
    public static TransformedClassPath fromInstrumentingArtifactTransformOutput(ClassPath classPath) {
        checkArgument(!(classPath instanceof TransformedClassPath), "Cannot build the TransformedClassPath out of TransformedClassPath %s", classPath);
        return fromInstrumentingArtifactTransformOutputWithExpectedSize(classPath, computeResultSizeOfInstrumentingArtifactTransformOutput(classPath));
    }

    /**
     * Handle a classpath that can potentially be the output of the instrumenting artifact transform. The rules for conversion are:
     * <ol>
     *     <li>The {@link TransformedClassPath} is returned as is, because it already bears the instrumentation mappings.</li>
     *     <li>The classpath that only contains original entries is returned as is, because there's no instrumentation mappings to apply.</li>
     *     <li>The classpath that conforms to {@link #fromInstrumentingArtifactTransformOutput(ClassPath)} requirements is converted to {@link TransformedClassPath} accordingly.</li>
     * </ol>
     *
     * @param classPath the classpath to process
     * @return the classpath that carries the instrumentation mappings if needed
     */
    public static ClassPath handleInstrumentingArtifactTransform(ClassPath classPath) {
        if (classPath.isEmpty() || classPath instanceof TransformedClassPath) {
            return classPath;
        }

        int resultSize = computeResultSizeOfInstrumentingArtifactTransformOutput(classPath);
        if (resultSize == classPath.getAsFiles().size()) {
            // There is no instrumented entries in the list, so the classpath can be used without transformation.
            return classPath;
        }

        return fromInstrumentingArtifactTransformOutputWithExpectedSize(classPath, resultSize);
    }

    /**
     * Each instrumented entry has a corresponding original entry, but not necessarily vice versa, so the number of originals is the size of the result.
     */
    private static int computeResultSizeOfInstrumentingArtifactTransformOutput(ClassPath classPath) {
        int resultSize = 0;
        for (int i = 0; i < classPath.getAsFiles().size(); ++i) {
            File inputFile = classPath.getAsFiles().get(i);
            if (isInstrumentedMarkerFile(inputFile)) {
                // Marker file will be followed by instrumented entry and original entry.
                i += 2;
            }
            ++resultSize;
        }
        return resultSize;
    }

    private static TransformedClassPath fromInstrumentingArtifactTransformOutputWithExpectedSize(ClassPath classPath, int resultSize) {
        List<File> inputFiles = classPath.getAsFiles();

        Builder result = builderWithExactSize(resultSize);
        for (int i = 0; i < inputFiles.size(); ++i) {
            File inputFile = inputFiles.get(i);
            if (isInstrumentedMarkerFile(inputFile)) {
                checkArgument(i + 2 < inputFiles.size(), "Missing the instrumented or original entry for classpath %s", inputFiles);
                File instrumentedEntry = inputFiles.get(i + 1);
                File originalEntry = inputFiles.get(i + 2);
                checkArgument(
                    areInstrumentedAndOriginalEntriesValid(instrumentedEntry, originalEntry),
                    "Instrumented entry %s doesn't match original entry %s",
                    instrumentedEntry.getAbsolutePath(),
                    originalEntry.getAbsolutePath());
                result.add(originalEntry, instrumentedEntry);
                i += 2;
            } else {
                result.addUntransformed(inputFile);
            }
        }

        return result.build();
    }

<<<<<<< HEAD
    private static boolean areInstrumentedAndOriginalEntriesValid(File instrumentedEntry, File originalEntry) {
        return instrumentedEntry.getParentFile() != null
            && instrumentedEntry.getParentFile().getName().equals(INSTRUMENTED_DIR_NAME)
            && !originalEntry.equals(instrumentedEntry)
            && instrumentedEntry.getName().equals(originalEntry.getName());
=======
    private static boolean areInstrumentedAndOriginalJarValid(File instrumentedJar, File originalJar) {
        return instrumentedJar.getParentFile() != null
            && instrumentedJar.getParentFile().getName().equals(INSTRUMENTED_JAR_DIR_NAME)
            && !originalJar.equals(instrumentedJar)
            && instrumentedJar.getName().equals(INSTRUMENTED_ENTRY_PREFIX + originalJar.getName());
>>>>>>> 6cd7d3cf
    }

    private static boolean isInstrumentedMarkerFile(File classPathEntry) {
        return classPathEntry.getName().equals(INSTRUMENTED_MARKER_FILE_NAME);
    }

    /**
     * Creates a builder for the classpath with {@code size} original entries.
     *
     * @param size the number of the original entries in the classpath
     * @return the builder
     */
    public static Builder builderWithExactSize(int size) {
        return new Builder(size);
    }

    /**
     * Constructs a transformed classpath.
     */
    public static class Builder {
        private final DefaultClassPath.Builder originals;
        private final ImmutableMap.Builder<File, File> transforms;

        private Builder(int exactSize) {
            originals = DefaultClassPath.builderWithExactSize(exactSize);
            transforms = ImmutableMap.builderWithExpectedSize(exactSize);
        }

        /**
         * Adds the classpath entry with the corresponding transformed entry.
         *
         * @param original the original JAR or classes directory
         * @param transformed the transformed JAR or classes directory
         * @return this builder
         */
        public Builder add(File original, File transformed) {
            originals.add(original);
            if (!original.equals(transformed)) {
                transforms.put(original, transformed);
            }
            return this;
        }

        /**
         * Adds the classpath entry without the transformed entry.
         * This entry will be used for classloading directly.
         *
         * @param original the original JAR or classes directory
         * @return this builder
         */
        public Builder addUntransformed(File original) {
            originals.add(original);
            return this;
        }

        /**
         * Constructs the TransformedClassPath instance.
         *
         * @return the new classpath instance
         */
        public TransformedClassPath build() {
            Map<File, File> transformedMap = transforms.build();
            return new TransformedClassPath(originals.build(), transformedMap);
        }
    }
}<|MERGE_RESOLUTION|>--- conflicted
+++ resolved
@@ -49,14 +49,9 @@
      * A marker file put next to the instrumented entry to indicate that it is instrumented.
      */
     public static final String INSTRUMENTED_MARKER_FILE_NAME = ".gradle-instrumented.marker";
-<<<<<<< HEAD
     public static final String INSTRUMENTED_DIR_NAME = "instrumented";
     public static final String ORIGINAL_DIR_NAME = "original";
-=======
-    public static final String INSTRUMENTED_JAR_DIR_NAME = "instrumented";
-    public static final String ORIGINAL_JAR_DIR_NAME = "original";
     public static final String INSTRUMENTED_ENTRY_PREFIX = "instrumented-";
->>>>>>> 6cd7d3cf
 
     private final ClassPath originalClassPath;
     // mapping of original -> "double"
@@ -338,19 +333,11 @@
         return result.build();
     }
 
-<<<<<<< HEAD
     private static boolean areInstrumentedAndOriginalEntriesValid(File instrumentedEntry, File originalEntry) {
         return instrumentedEntry.getParentFile() != null
             && instrumentedEntry.getParentFile().getName().equals(INSTRUMENTED_DIR_NAME)
             && !originalEntry.equals(instrumentedEntry)
-            && instrumentedEntry.getName().equals(originalEntry.getName());
-=======
-    private static boolean areInstrumentedAndOriginalJarValid(File instrumentedJar, File originalJar) {
-        return instrumentedJar.getParentFile() != null
-            && instrumentedJar.getParentFile().getName().equals(INSTRUMENTED_JAR_DIR_NAME)
-            && !originalJar.equals(instrumentedJar)
-            && instrumentedJar.getName().equals(INSTRUMENTED_ENTRY_PREFIX + originalJar.getName());
->>>>>>> 6cd7d3cf
+            && instrumentedEntry.getName().equals(INSTRUMENTED_ENTRY_PREFIX + originalEntry.getName());
     }
 
     private static boolean isInstrumentedMarkerFile(File classPathEntry) {
